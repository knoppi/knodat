--- conflicted
+++ resolved
@@ -282,11 +282,8 @@
         return result[:]
 
     def show(self, **restrictions):
-<<<<<<< HEAD
-=======
         """ convenience method for showing (and retrieving) data
         """
->>>>>>> b210c587
         return self.get_subset(restrictions = restrictions)
 
     def get_minimum_value(self, column, absolute = False):
